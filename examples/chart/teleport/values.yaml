# Teleport License Usage
license:
  ## Set false to run Teleport in Community edition mode
  enabled: true
  secretName: license
  mountPath: /var/lib/license

# Docker image to use
image:
  # Used if license is enabled
  enterpriseRepository: quay.io/gravitational/teleport-ent
  # Used if license is disabled
  communityRepository: quay.io/gravitational/teleport
  # Version of Teleport
  tag: "6"
  pullPolicy: IfNotPresent
  # Optionally specify an array of imagePullSecrets.
  # Secrets must be manually created in the namespace.
  # ref: https://kubernetes.io/docs/concepts/containers/images/#specifying-imagepullsecrets-on-a-pod
  pullSecrets:
  # - name: myRegistryKeySecretName

labels: {}

# Teleport Proxy configuration
proxy:
  tls:
    # We assume that Teleport will handle TLS termination by default
    enabled: true
    # Set this to false if you want to use Teleport's generated self-signed certificates
    usetlssecret: true
    # tweak this if you have multiple proxies in a single namespace
    secretName: tls-web

# Teleport configuration
# See the admin guide for full details
# https://gravitational.com/teleport/docs/admin-guide/#configuration-file
#
# The following variables and parts are included in the templates/config.yaml for the teleport proxy/auth
# configuration
#
config:
  # used for cluster name, advertise_ip, and public addresses
<<<<<<< HEAD
  # cluster name may be overridden with config.teleport.auth_service.cluster_name
  # If high availability is set it is only used for the proxy
=======
  # If High Availability is set it is only used for the proxy
>>>>>>> 59d39dee
  public_address: teleport.example.com
  #used for listen addreses in proxy, auth and ssh
  listen_addr: 0.0.0.0

  # Set to true to have separate proxy and auth instances for high availability.
  # You must use non-dir storage for High Availability or you can only have 1 auth instance.
  highAvailability: false
  # High Availability configuration with proxy and auth servers. No configured SSH service.
  proxyCount: 2
  authCount: 2
  auth_public_address: auth.example.com
  authService:
    type: ClusterIP
    labels: {}
    annotations: {}
    externalTrafficPolicy: ""
    loadBalancerSourceRanges: []

# Set for proxies in High Availability, single proxy and ssh service only deployments
# auth_service_connection:
#   auth_token: dogs-are-much-nicer-than-cats
#   auth_servers:
#   - teleportauth:3025
#   - auth.example.com:3025

  teleport:
    pid_file: /var/run/teleport.pid
    log:
      output: stderr
      severity: INFO
    data_dir: /var/lib/teleport
    storage:
      type: dir

    # Teleport throttles all connections to avoid abuse. These settings allow
    # you to adjust the default limits
    connection_limits:
      max_connections: 1000
      max_users: 250

    auth_service:
      enabled: yes
      # Specify a cluster name, otherwise public_address will be used
      # cluster_name: "teleport"
      license_file: /var/lib/license/license-enterprise.pem
      authentication:
        type: local

      # We recommend to use tools like `pwgen` to generate sufficiently random
      # tokens of 32+ byte length.
      tokens:
      - proxy,node,kube:dogs-are-much-nicer-than-cats
      - trusted_cluster:trains-are-superior-to-cars

      # Determines if SSH sessions to cluster nodes are forcefully terminated
      # after no activity from a client (idle client).
      # Examples: "30m", "1h" or "1h30m"
      client_idle_timeout: never

      # Determines if the clients will be forcefully disconnected when their
      # certificates expire in the middle of an active SSH session. (default is 'no')
      disconnect_expired_cert: no

      # Determines the interval at which Teleport will send keep-alive messages.
      # keep_alive_count_max is the number of missed keep-alive messages before
      # the server tears down the connection to the client.
      keep_alive_interval: 5m
      keep_alive_count_max: 3

      # Optional Session control timeout
      # session_control_timeout: 2m # default

      # Optional setting for configuring session recording. Possible values are:
      #     "node"  : sessions will be recorded on the node level (the default)
      #     "proxy" : recording on the proxy level, see "recording proxy mode" section.
      #     "off"   : session recording is turned off
      #     "node-sync" : sessions recording will be streamed from node -> auth -> storage
      #     "proxy-sync : sessions recording will be streamed from proxy -> auth -> storage
      #
      # session_recording: "node-sync"

    ssh_service:
      enabled: yes
      public_addr: 127.0.0.1
      commands:
      - command:
        - uptime
        - -p
        name: uptime
        period: 30m
      labels:
        type: auth

      enhanced_recording:
        # Enable or disable enhanced auditing for this node. Default value:
        # false.  See
        enabled: false

        # command_buffer_size is optional with a default value of 8 pages.
        command_buffer_size: 8

        # disk_buffer_size is optional with default value of 128 pages.
        disk_buffer_size: 128

        # network_buffer_size is optional with default value of 8 pages.
        network_buffer_size: 8

        # Controls where cgroupv2 hierarchy is mounted. Default value:
        # /cgroup2.
        cgroup_path: /cgroup2

      # Configures PAM integration. Note that additional volumes of the PAM configuration
      # will be required.
      pam:
        enabled: no
        service_name: teleport

    proxy_service:
      enabled: yes
      # Used if  proxy.tls.usetlssecret is set to true, otherwise the values are not included in teleport.yaml
      https_key_file: /var/lib/certs/tls.key
      https_cert_file: /var/lib/certs/tls.crt
      # Specify a different hostname for the ssh and tunnel public address (if different to config.public_address)
      # ssh_public_addr: teleportssh.example.com
      # tunnel_public_addr: teleporttunnel.example.com

      # kubernetes section configures kubernetes proxy protocol support
      kubernetes:
        enabled: yes
        # Specify a different hostname for the k8s public address (if different to config.public_address)
        # public_addr: teleportkubernetes.example.com

      # TLS certificates for the HTTPS connection.
      # https_keypairs:
      # - key_file: /var/lib/teleport/webproxy_key.pem
      #  cert_file: /var/lib/teleport/webproxy_cert.pem

    # To use a kubernetes_service uncomment this section
    # kubernetes_service:
      # enabled: true
      # labels:
      #   example-label: example-value
      # listen_addr: 0.0.0.0:3027
      # Optionally use a volume mounted kubeconfig to connect to other clusters
      # kubeconfig_file: /var/lib/teleport/kubefiles/kubeconfig


# Alternatively you can provide your teleport configuration under teleportConfig with static text. No variable substitution.
otherConfig:
  useOtherConfig: false
  teleportConfig:
    # place a full teleport.yaml configuration here

# Teleport configuration for High Availability deployment
otherConfigHA:
  useOtherConfig: false
  teleportConfig:
    # place a full teleport.yaml configuration here

service:
  type: ClusterIP
  ports:
    proxyweb:
      port: 3080
      targetPort: 3080
      protocol: TCP
    authssh:
      port: 3025
      targetPort: 3025
      protocol: TCP
    proxykube:
      port: 3026
      targetPort: 3026
      protocol: TCP
    proxyssh:
      port: 3023
      targetPort: 3023
      protocol: TCP
    proxytunnel:
      port: 3024
      targetPort: 3024
      protocol: TCP
  annotations: {}
  ## Ref: https://kubernetes.io/docs/tutorials/services/source-ip/#source-ip-for-services-with-typeloadbalancer
  externalTrafficPolicy: ""
  loadBalancerSourceRanges: []

  ## See https://github.com/kubernetes-incubator/external-dns/blob/master/docs/tutorials/aws-sd.md#verify-that-externaldns-works-service-example
  # Set something like the below in order to instruct external-dns to create a Route53 record set for your ELB on AWS:
  # external-dns.alpha.kubernetes.io/hostname: teleport.my-org.com

# Use ingress in addition to service to terminate TLS outside of Teleport while using external-dns
# You can safely use `service` only and disable `ingress`, when you just want to terminate TLS outside of Teleport
ingress:
  enabled: false
  # annotations:
  #   kubernetes.io/ingress.class: nginx
  #   # See https://cert-manager.readthedocs.io/en/latest/reference/ingress-shim.html#supported-annotations
  #   kubernetes.io/tls-acme: "true"
  # hosts:
  #   teleport.example.com:
  #   - /
  # # Secrets must be manually created in the namespace
  # tls:
  #  - secretName: teleport-ingress-tls
  #    hosts:
  #    - teleport.example.com

ports:
  proxyweb:
    containerPort: 3080
  authssh:
    containerPort: 3025
  proxykube:
    containerPort: 3026
  proxyssh:
    containerPort: 3023
  nodessh:
    containerPort: 3022
  proxytunnel:
    containerPort: 3024

## Additional container arguments
extraArgs: []

# A map of additional environment variables
extraVars: {}
  # Provide the path to your own CA cert if you would like to use to
  # validate the certificate chain presented by the proxy
  # SSL_CERT_FILE: "/var/lib/ca-certs/ca.pem"

# Add additional volumes and mounts, for example to read other log files on the host
extraVolumes: []
  # - name: ca-certs
  #   configMap:
  #     name: ca-certs

extraVolumeMounts: []
  # - name: ca-certs
  #   mountPath: /var/lib/ca-certs
  #   readOnly: true

# Volume mounts only for the auth service in High Availability deployments
extraAuthVolumes: []
extraAuthVolumeMounts: []

resources: {}
# We usually recommend not to specify default resources and to leave this as a conscious
# choice for the user. This also increases chances charts run on environments with little
# resources, such as Minikube. If you do want to specify resources, uncomment the following
# lines, adjust them as necessary, and remove the curly braces after 'resources:'.
# limits:
#  cpu: 100m
#  memory: 200Mi
# requests:
#  cpu: 100m
#  memory: 100Mi

# Specify resources for the seperate auth service deployment
authresources: {}

rbac:
  # Specifies whether RBAC resources should be created
  create: true

serviceAccount:
  # Specifies whether a ServiceAccount should be created
  create: true
  # The name of the ServiceAccount to use.
  # If not set and create is true, a name is generated using the fullname template
  name:
  annotations: {}

persistence:
  enabled: false
  accessMode: ReadWriteOnce
  ## If defined, storageClass: <storageClass>
  ## If set to "-", storageClass: "", which disables dynamic provisioning
  ## If undefined (the default) or set to null, no storageClass spec is
  ##   set, choosing the default provisioner.  (gp2 on AWS, standard on
  ##   GKE, AWS & OpenStack)
  ##
  # existingClaim:
  # annotations:
  #  "helm.sh/resource-policy": keep
  # storageClass: "-"
  storageSize: 8Gi
  # If PersistentDisk already exists you can create a PV for it by including the 2 following keypairs.
  # pdName: teleport-data-disk
  # fsType: ext4

# set this to false to avoid running into issues for proxies that run in a separate k8s cluster
automountServiceAccountToken: true

# Pod annotations
annotations: {}
## See https://github.com/uswitch/kiam#overview
## To enable AWS API access from teleport, use kube2iam or kiam, annotate the namespace, and then set something like:
# iam.amazonaws.com/role: teleport-dynamodb-and-s3-access

#Replica count is not recommended to increase
replicaCount: 1
strategy: RollingUpdate

## Affinity for pod assignment
## Ref: https://kubernetes.io/docs/concepts/configuration/assign-pod-node/#affinity-and-anti-affinity
# affinity: {}
#
## For the sake of security, make specific node group(s) dedicated to Teleport
#   nodeAffinity:
#     requiredDuringSchedulingIgnoredDuringExecution:
#       nodeSelectorTerms:
#       - matchExpressions:
#         - key: gravitational.io/dedicated
#           operator: In
#           values:
#           - teleport
#
## For High Availability, distribute teleport pods to nodes as evenly as possible
#   podAntiAffinity:
#     preferredDuringSchedulingIgnoredDuringExecution:
#     - podAffinityTerm:
#         labelSelector:
#           matchExpressions:
#           - key: app
#             operator: In
#             values:
#             - teleport
#         topologyKey: kubernetes.io/hostname

# Tolerations for pod assignment
# Ref: https://kubernetes.io/docs/concepts/configuration/taint-and-toleration/
tolerations: []
#
# - key: "dedicated"
#   operator: "Equal"
#   value: "teleport"
#   effect: "NoExecute"
# - key: "dedicated"
#   operator: "Equal"
#   value: "teleport"
#   effect: "NoSchedule"<|MERGE_RESOLUTION|>--- conflicted
+++ resolved
@@ -41,12 +41,8 @@
 #
 config:
   # used for cluster name, advertise_ip, and public addresses
-<<<<<<< HEAD
   # cluster name may be overridden with config.teleport.auth_service.cluster_name
-  # If high availability is set it is only used for the proxy
-=======
   # If High Availability is set it is only used for the proxy
->>>>>>> 59d39dee
   public_address: teleport.example.com
   #used for listen addreses in proxy, auth and ssh
   listen_addr: 0.0.0.0
